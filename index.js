--- conflicted
+++ resolved
@@ -167,12 +167,8 @@
         request.logger = logger.child(childBindings)
       }
 
-<<<<<<< HEAD
       // If you want `req` to be added either use the default `getChildBindings` or make sure `req` is passed in your custom bindings.
-=======
       const responseTime = (info.completed !== undefined ? info.completed : info.responded) - info.received
-
->>>>>>> 9a371284
       request.logger.info(
         {
           payload: options.logPayload ? request.payload : undefined,
