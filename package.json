--- conflicted
+++ resolved
@@ -30,13 +30,8 @@
   },
   "dependencies": {
     "abstract-logging": "^1.0.0",
-<<<<<<< HEAD
     "@hapi/hoek": "^6.2.0",
-    "pino": "^5.10.1",
-=======
-    "hoek": "^6.1.2",
     "pino": "^5.12.3",
->>>>>>> e5530ee1
     "pino-pretty": "^2.5.0"
   },
   "repository": {
