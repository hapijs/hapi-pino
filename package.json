{
  "name": "hapi-pino",
  "version": "3.0.1",
  "description": "Hapi plugin for the Pino logger ",
  "main": "index.js",
  "scripts": {
    "coverage": "lab test.js -c",
    "coveralls": "lab test.js -r lcov | coveralls",
    "test": "standard && lab test.js"
  },
  "keywords": [
    "hapi",
    "pino",
    "logger",
    "fast",
    "slow",
    "json"
  ],
  "license": "MIT",
  "devDependencies": {
    "code": "^5.1.2",
    "coveralls": "^3.0.0",
    "flush-write-stream": "^1.0.0",
    "hapi": "^17.0.0",
    "lab": "^15.0.0",
    "make-promises-safe": "^1.1.0",
    "pre-commit": "^1.1.2",
    "split2": "^2.2.0",
    "standard": "^10.0.3"
  },
  "dependencies": {
<<<<<<< HEAD
    "abstract-logging": "^1.0.0",
    "pino": "^4.9.0"
=======
    "pino": "^4.10.0"
>>>>>>> 91b8e033
  },
  "repository": {
    "type": "git",
    "url": "git+https://github.com/pinojs/hapi-pino.git"
  },
  "author": "David Mark Clements",
  "bugs": {
    "url": "https://github.com/pinojs/hapi-pino/issues"
  },
  "homepage": "https://github.com/pinojs/hapi-pino#readme"
}<|MERGE_RESOLUTION|>--- conflicted
+++ resolved
@@ -29,12 +29,8 @@
     "standard": "^10.0.3"
   },
   "dependencies": {
-<<<<<<< HEAD
     "abstract-logging": "^1.0.0",
-    "pino": "^4.9.0"
-=======
     "pino": "^4.10.0"
->>>>>>> 91b8e033
   },
   "repository": {
     "type": "git",
