--- conflicted
+++ resolved
@@ -49,10 +49,9 @@
 
 expectType<Promise<void>>(server.register({ plugin: HapiPino, options }));
 
-<<<<<<< HEAD
 const emptyOptions: HapiPino.Options = {};
 expectType<Promise<void>>(server.register({ plugin: HapiPino, options: emptyOptions }));
-=======
+
 server.logger.info('some message');
 server.logger.error(new Error('some error'));
 
@@ -63,5 +62,4 @@
     request.logger.info('some message');
     request.logger.error(new Error('some error'));
   }
-});
->>>>>>> 00568416
+});