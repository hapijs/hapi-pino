'use strict'

const Code = require('code')
const Lab = require('lab')
const split = require('split2')
const writeStream = require('flush-write-stream')

const lab = exports.lab = Lab.script()
const experiment = lab.experiment
const test = lab.test
const expect = Code.expect

const Hapi = require('hapi')
const Pino = require('.')

function getServer () {
  const server = new Hapi.Server()
  server.connection({ port: 3000 })
  return server
}

function sink (func) {
  var result = split(JSON.parse)
  result.pipe(writeStream.obj(func))
  return result
}

function registerWithSink (server, level, func, registered) {
  const stream = sink(func)
  const plugin = {
    register: Pino.register,
    options: {
      stream: stream,
      level: level
    }
  }

  server.register(plugin, registered)
}

function tagsWithSink (server, tags, func, registered) {
  const stream = sink(func)
  const plugin = {
    register: Pino.register,
    options: {
      stream: stream,
      level: 'trace',
      tags: tags
    }
  }

  server.register(plugin, registered)
}

function onHelloWorld (data) {
  expect(data.msg).to.equal('hello world')
}

function ltest (func) {
  ;['trace', 'debug', 'info', 'warn', 'error'].forEach((level) => {
    test(`at ${level}`, (done) => {
      func(level, done)
    })
  })
}

experiment('logs through the server.app.logger', () => {
  ltest((level, done) => {
    const server = getServer()
    registerWithSink(server, level, onHelloWorld, (err) => {
      expect(err).to.be.undefined()
      server.app.logger[level]('hello world')
      done()
    })
  })
})

experiment('logs through the server.logger()', () => {
  ltest((level, done) => {
    const server = getServer()
    registerWithSink(server, level, onHelloWorld, (err) => {
      expect(err).to.be.undefined()
      server.logger()[level]('hello world')
      done()
    })
  })
})

test('log on server start', (done) => {
  const server = getServer()
  registerWithSink(server, 'info', (data, enc, cb) => {
    expect(data).to.include(server.info)
    expect(data.msg).to.equal('server started')
    cb()
    done()
  }, (err) => {
    expect(err).to.be.undefined()
    server.start((err) => {
      expect(err).to.be.undefined()
    })
  })
})

experiment('logs each request', () => {
  test('at default level', (done) => {
    const server = getServer()
    registerWithSink(server, 'info', (data) => {
      expect(data.res.statusCode).to.equal(404)
      expect(data.req.id).to.exist()
      expect(data.msg).to.equal('request completed')
      expect(data.responseTime).to.be.at.least(0)
      done()
    }, (err) => {
      expect(err).to.be.undefined()
      server.inject('/')
    })
  })

  test('track responseTime', (done) => {
    const server = getServer()
    server.route({
      path: '/',
      method: 'GET',
      handler: (req, reply) => setTimeout(reply, 10, 'hello world')
    })
    registerWithSink(server, 'info', (data) => {
      expect(data.res.statusCode).to.equal(200)
      expect(data.req.id).to.exist()
      expect(data.msg).to.equal('request completed')
      expect(data.responseTime).to.be.at.least(10)
      done()
    }, (err) => {
      expect(err).to.be.undefined()
      server.inject('/')
    })
  })

  test('correctly set the status code', (done) => {
    const server = getServer()
    server.route({
      path: '/',
      method: 'GET',
      handler: (req, reply) => reply('hello world')
    })
    registerWithSink(server, 'info', (data, enc, cb) => {
      expect(data.req.id).to.exist()
      expect(data.res.statusCode).to.equal(200)
      expect(data.msg).to.equal('request completed')
      cb()
      done()
    }, (err) => {
      expect(err).to.be.undefined()
      server.inject('/')
    })
  })

  test('handles 500s', (done) => {
    const server = getServer()
    let count = 0
    server.route({
      path: '/',
      method: 'GET',
      handler: (req, reply) => reply(new Error('boom'))
    })
    registerWithSink(server, 'info', (data, enc, cb) => {
      expect(data.req.id).to.exist()
      if (count === 0) {
        expect(data.err.message).to.equal('boom')
        expect(data.level).to.equal(40)
        expect(data.msg).to.equal('request error')
      } else {
        expect(data.res.statusCode).to.equal(500)
        expect(data.level).to.equal(30)
        expect(data.msg).to.equal('request completed')
        done()
      }
      count++
      cb()
    }, (err) => {
      expect(err).to.be.undefined()
      server.inject('/')
    })
  })

  test('set the request logger', (done) => {
    const server = getServer()
    let count = 0
    server.route({
      path: '/',
      method: 'GET',
      handler: (req, reply) => {
        req.logger.info('hello logger')
        reply('hello world')
      }
    })
    registerWithSink(server, 'info', (data, enc, cb) => {
      expect(data.req.id).to.exist()
      if (count === 0) {
        expect(data.msg).to.equal('hello logger')
      } else {
        expect(data.res.statusCode).to.equal(200)
        expect(data.msg).to.equal('request completed')
        done()
      }
      count++
      cb()
    }, (err) => {
      expect(err).to.be.undefined()
      server.inject('/')
    })
  })
})

experiment('logs through server.log', () => {
  ltest((level, done) => {
    const server = getServer()
    tagsWithSink(server, {
      aaa: 'info'
    }, (data) => {
      expect(data.data).to.equal('hello world')
      expect(data.level).to.equal(30)
      done()
    }, (err) => {
      expect(err).to.be.undefined()
      server.log(['aaa'], 'hello world')
    })
  })

  test('one log for multiple tags', (done) => {
    const server = getServer()
    tagsWithSink(server, {
      aaa: 'info',
      bbb: 'warn'
    }, (data) => {
      expect(data.data).to.equal('hello world')
      // first matching tag
      expect(data.level).to.equal(30)
      done()
    }, (err) => {
      expect(err).to.be.undefined()
      server.log(['aaa', 'bbb'], 'hello world')
    })
  })

  test('explode with a wrong level', (done) => {
    const server = getServer()
    server.register({
      register: Pino.register,
      options: {
        tags: {
          bbb: 'not a level'
        }
      }
    }, (err) => {
      expect(err).to.be.error()
      done()
    })
  })

  test('with tag catchall', (done) => {
    const server = getServer()
    const stream = sink((data) => {
      expect(data.data).to.equal('hello world')
      expect(data.level).to.equal(20)
      done()
    })
    const plugin = {
      register: Pino.register,
      options: {
        stream: stream,
        level: 'debug',
        allTags: 'debug'
      }
    }

    server.register(plugin, (err) => {
      expect(err).to.be.undefined()
      server.log(['something'], 'hello world')
    })
  })

  test('default tag catchall', (done) => {
    const server = getServer()
    const stream = sink((data) => {
      expect(data.data).to.equal('hello world')
      expect(data.level).to.equal(30)
      done()
    })
    const plugin = {
      register: Pino.register,
      options: {
        stream: stream
      }
    }

    server.register(plugin, (err) => {
      expect(err).to.be.undefined()
      server.log(['something'], 'hello world')
    })
  })
})

experiment('logs through request.log', () => {
  ltest((level, done) => {
    const server = getServer()
    server.route({
      path: '/',
      method: 'GET',
      handler: (req, reply) => {
        req.log(['aaa'], 'hello logger')
        reply('hello world')
      }
    })
    tagsWithSink(server, {
      aaa: level
    }, (data, enc, cb) => {
      if (data.tags) {
        expect(data.data).to.equal('hello logger')
        done()
      }
      cb()
    }, (err) => {
      expect(err).to.be.undefined()
      server.inject('/')
    })
  })
<<<<<<< HEAD

  test('uses default tag mapping', (done) => {
    const server = getServer()
    const stream = sink((data) => {
      expect(data.data).to.equal('hello world')
      expect(data.level).to.equal(20)
      done()
    })
    const plugin = {
      register: Pino.register,
      options: {
        stream: stream,
        level: 'debug'
=======
})

experiment('uses a prior pino instance', () => {
  test('without pre-defined serializers', (done) => {
    const server = getServer()
    const stream = sink((data) => {
      expect(data.data).to.equal('hello world')
      expect(data.level).to.equal(30)
      done()
    })
    const logger = require('pino')(stream)
    const plugin = {
      register: Pino.register,
      options: {
        instance: logger
>>>>>>> bf0c552e
      }
    }

    server.register(plugin, (err) => {
      expect(err).to.be.undefined()
<<<<<<< HEAD
      server.log(['debug'], 'hello world')
=======
      server.log(['something'], 'hello world')
    })
  })

  test('with pre-defined serializers', (done) => {
    const server = getServer()
    const stream = sink((data) => {
      expect(data.msg).to.equal('hello world')
      expect(data.foo).to.exist()
      expect(data.foo.serializedFoo).to.exist()
      expect(data.foo.serializedFoo).to.equal('foo is bar')
      expect(data.level).to.equal(30)
      done()
    })
    const logger = require('pino')({
      serializers: {
        foo: (input) => {
          return { serializedFoo: `foo is ${input}` }
        }
      }
    }, stream)
    const plugin = {
      register: Pino.register,
      options: {
        instance: logger
      }
    }

    server.register(plugin, (err) => {
      expect(err).to.be.undefined()
      server.app.logger.info({foo: 'bar'}, 'hello world')
>>>>>>> bf0c552e
    })
  })
})<|MERGE_RESOLUTION|>--- conflicted
+++ resolved
@@ -324,7 +324,6 @@
       server.inject('/')
     })
   })
-<<<<<<< HEAD
 
   test('uses default tag mapping', (done) => {
     const server = getServer()
@@ -338,7 +337,14 @@
       options: {
         stream: stream,
         level: 'debug'
-=======
+      }
+    }
+
+    server.register(plugin, (err) => {
+      expect(err).to.be.undefined()
+      server.log(['debug'], 'hello world')
+    })
+  })
 })
 
 experiment('uses a prior pino instance', () => {
@@ -354,15 +360,11 @@
       register: Pino.register,
       options: {
         instance: logger
->>>>>>> bf0c552e
       }
     }
 
     server.register(plugin, (err) => {
       expect(err).to.be.undefined()
-<<<<<<< HEAD
-      server.log(['debug'], 'hello world')
-=======
       server.log(['something'], 'hello world')
     })
   })
@@ -394,7 +396,6 @@
     server.register(plugin, (err) => {
       expect(err).to.be.undefined()
       server.app.logger.info({foo: 'bar'}, 'hello world')
->>>>>>> bf0c552e
     })
   })
 })